--- conflicted
+++ resolved
@@ -104,11 +104,8 @@
 import unittest
 import contextlib
 
-<<<<<<< HEAD
-=======
 CONFIG_FILE_NANE = ".ida-settings.ini"
 
->>>>>>> 96c169f1
 try:
     import idc
     import idaapi
